# Worker Pod Autoscaler

[![GoDoc Widget]][GoDoc] [![CI Status](https://api.travis-ci.com/practo/k8s-worker-pod-autoscaler.svg?token=yTs54joHywqVVdshXhPm&branch=master)](https://travis-ci.com/practo/k8s-worker-pod-autoscaler)

<img src="/artifacts/images/worker-pod-autoscaler.png" width="120">

----

Scale kubernetes pods based on the Queue length of a queue in a Message Queueing Service. Worker Pod Autoscaler automatically scales the number of pods in a deployment based on observed queue length.

Currently the supported Message Queueing Services are only AWS SQS and Beanstalkd. There is a plan to integrate other commonly used message queing services.

----

# Install the WorkerPodAutoscaler

### Install
Running the below script will create the WPA [CRD](https://kubernetes.io/docs/concepts/extend-kubernetes/api-extension/custom-resources/) and start the controller. The controller watches over all the specified queues in AWS SQS and scales the Kubernetes deployments based on the specification.

```bash
export AWS_REGIONS='ap-south-1,ap-southeast-1'
export AWS_ACCESS_KEY_ID='sample-aws-access-key-id'
export AWS_SECRET_ACCESS_KEY='sample-aws-secret-acesss-key'
./hack/install.sh
```

Note: IAM policy required is [this](artifacts/iam-policy.json).

### Verify Installation
Check the wpa resource is accessible using kubectl

```bash
kubectl get wpa
```

# Example
Do install the controller before going with the example.

- Create Deployment that needs to scale based on queue length.
```bash
kubectl create -f artifacts/examples/example-deployment.yaml
```

- Create `WPA object (example-wpa)` that will start scaling the `example-deployment` based on SQS queue length.
```bash
kubectl create -f artifacts/examples/example-wpa.yaml
```

This will start scaling `example-deployment` based on SQS queue length.

## Configuration

## WPA Resource
### For SQS
```yaml
apiVersion: k8s.practo.dev/v1alpha1
kind: WorkerPodAutoScaler
metadata:
  name: example-wpa
spec:
  minReplicas: 0
  maxReplicas: 10
  deploymentName: example-deployment
  queueURI: https://sqs.ap-south-1.amazonaws.com/{{aws_account_id}}/{{queue_prefix-queue_name-queue_suffix}}
  targetMessagesPerWorker: 2
  secondsToProcessOneJob: 0.03
  maxDisruption: "100%"
```

### Flags documentation:
- **minReplicas**: minimum number of workers you want to run. (mandatory)
- **maxReplicas**: maximum number of workers you want to run. (mandatory)
- **deploymentName**: name of the kubernetes deployment in the same namespace as WPA object. (mandatory)
- **queueURI**: full URL of the queue. (mandatory)
- **targetMessagesPerWorker**: Number of jobs in the queue which have not been picked up by the workers. This also used to calculate the desired number of workers. (mandatory)
- **secondsToProcessOneJob:**: This metric is useful to calculate the desired number of workers more accurately. It is particularly very useful for workers which have `targetMessagesPerWorker` as always zero. `secondsToProcessOneJob` in the combination with `messagesSentPerMinute`(queue RPM) helps in calculating the minimum workers that is expected to be running to handle `messagesSentPerMinute`(RPM) with every job being processed in `secondsToProcessOneJob` seconds. (optional, highly recommended, default=0.0 i.e. disabled)
- **maxDisruption:** amount of disruption that can be tolerated in a single scale down activity. Number of pods or percentage of pods that can scale down in a single down scale down activity. Using this you can control how fast a scale down can happen. This can be expressed both as an absolute value and a percentage. Explained with the help of some examples: (optional, default is the WPA flag `wpa-default-max-disruption`)
```
min=2, max=1000, current=500, maxDisruption=50%: then the scale down cannot bring down more than 250 pods in a single scale down activity.
```
```
min=2, max=1000, current=500, maxDisruption=125: then the scale down cannot bring down more than 125 pods in a single scale down activity.
```
### For Beanstalk
```yaml
apiVersion: k8s.practo.dev/v1alpha1
kind: WorkerPodAutoScaler
metadata:
  name: example-wpa
spec:
  minReplicas: 0
  maxReplicas: 10
  targetMessagesPerWorker: 2
  deploymentName: example-deployment
  queueURI: beanstalk://127.0.0.1:11300/test-tube
```

## WPA Controller

```
$ bin/darwin_amd64/workerpodautoscaler run --help
Run the workerpodautoscaler

Usage:
  workerpodautoscaler run [flags]

Examples:
  workerpodautoscaler run

Flags:
<<<<<<< HEAD
      --aws-regions string            comma separated aws regions of SQS (default "ap-south-1,ap-southeast-1")
      --beanstalk-poll-interval int   the duration (in seconds) for which the beanstalk receive message call waits for a message to arrive (default 3)
  -h, --help                          help for run
      --kube-config string            path of the kube config file, if not specified in cluster config is used
      --queue-services string         comma separated queue services, the WPA will start with (default "sqs,beanstalkd")
      --resync-period int             sync period for the worker pod autoscaler (default 20)
      --sqs-long-poll-interval int    the duration (in seconds) for which the sqs receive message call waits for a message to arrive (default 20)
      --sqs-short-poll-interval int   the duration (in seconds) after which the next sqs api call is made to fetch the queue length (default 20)
      --wpa-threads int               wpa threadiness, number of threads to process wpa resources (default 10)
=======
      --aws-regions string                  comma separated aws regions of SQS (default "ap-south-1,ap-southeast-1")
  -h, --help                                help for run
      --k8s-api-burst int                   maximum burst for throttle between requests from clients(wpa) to k8s api (default 10)
      --k8s-api-qps float                   qps indicates the maximum QPS to the k8s api from the clients(wpa). (default 5)
      --kube-config string                  path of the kube config file, if not specified in cluster config is used
      --metrics-port string                 specify where to serve the /metrics and /status endpoint. /metrics serve the prometheus metrics for WPA (default ":8787")
      --resync-period int                   sync period for the worker pod autoscaler (default 20)
      --sqs-long-poll-interval int          the duration (in seconds) for which the sqs receive message call waits for a message to arrive (default 20)
      --sqs-short-poll-interval int         the duration (in seconds) after which the next sqs api call is made to fetch the queue length (default 20)
      --wpa-default-max-disruption string   it is the default value for the maxDisruption in the WPA spec. This specifies how much percentage of pods can be disrupted in a single scale down acitivity. Can be expressed as integers or as a percentage. (default "100%")
      --wpa-threads int                     wpa threadiness, number of threads to process wpa resources (default 10)
```

### Troubleshoot (running WPA at scale)

Running WPA at scale require changes in `--k8s-api-burst` and `--k8s-api-qps` flags.

WPA makes update to Kubernetes API to update the WPA status. WPA uses [client-go](https://github.com/kubernetes/client-go) as the kubernetes client to make Kubernetes API calls. This client allows 5QPS and 10Burst requests to Kubernetes API by default. The defaults can be changed by using `k8s-api-burst` and `k8s-api-qps` flags.

You may need to increase the `--k8s-api-qps` and `k8s-api-burst` if [wpa_controller_loop_duration_seconds](https://github.com/practo/k8s-worker-pod-autoscaler/tree/master#wpa-metrics) is greater than 200ms (wpa_controller_loop_duration_seconds>0.200)

For ~800 WPA resources, 100 QPS keeps the `wpa_controller_loop_duration_seconds<0.200`

## WPA Metrics

WPA emits the following prometheus metrics at `:8787/metrics`.
>>>>>>> 1cf1e7b6
```
wpa_controller_loop_count_success{workerpodautoscaler="example-wpa", namespace="example-namespace"} 23140
wpa_controller_loop_duration_seconds{workerpodautoscaler="example-wpa", namespace="example-namespace"} 0.39
go_goroutines{endpoint="workerpodautoscaler-metrics"} 40
```

If you have [ServiceMonitor](https://github.com/coreos/prometheus-operator/blob/master/Documentation/user-guides/getting-started.md) installed in your cluster. You can bring these metrics to Prometheus by running the following:
```
kubectl create -f artifacts/service.yaml
kubctl create -f artifacts/servicemonitor.yaml
```

# Why make a separate autoscaler CRD ?

Go through [this medium post](https://medium.com/practo-engineering/launching-worker-pod-autoscaler-3f6079728e8b) for details.

Kubernetes does support custom metric scaling using Horizontal Pod Autoscaler. Before making this we were using HPA to scale our worker pods. Below are the reasons for moving away from HPA and making a custom resource:

**TLDR;** Don't want to write and maintain custom metric exporters? Use WPA to quickly start scaling your pods based on queue length with minimum effort (few kubectl commands and you are done !)

1. **No need to write and maintain custom metric exporters**: In case of HPA with custom metrics, the users need to write and maintain the custom metric exporters. This makes sense for HPA to support all kinds of use cases. WPA comes with queue metric exporters(pollers) integrated and the whole setup can start working with 2 kubectl commands.

2. **Different Metrics for Scaling Up and Down**: Scaling up and down metric can be different based on the use case. For example in our case we want to scale up based on SQS `ApproximateNumberOfMessages` length and scale down based on `NumberOfMessagesReceived`. This is because if the worker jobs watching the queue is consuming the queue very fast, `ApproximateNumberOfMessages` would always be zero and you don't want to scale down to 0 in such cases.

3. **Fast Scaling**: We wanted to achieve super fast near real time scaling. As soon as a job comes in queue the containers should scale if needed. The concurrency, speed and interval of sync have been made configurable to keep the API calls to minimum.

4. **On-demand Workers:** min=0 is supported. It's also supported in HPA.

## Release

- Decide a `tag` and bump up the `tag` [here](https://github.com/practo/k8s-worker-pod-autoscaler/blob/master/artifacts/deployment-template.yaml#L31) and create and merge the pull request.

- Get the latest master code.
```
git clone https://github.com/practo/k8s-worker-pod-autoscaler
cd k8s-worker-pod-autoscaler
git pull origin master

```

- Build and push the image to `hub.docker.com/practodev`. Note: practodev push access is required.
```
git fetch --tags
git tag v1.0.0-beta
make push
```

- Create a Release in Github. Refer this https://github.com/practo/k8s-worker-pod-autoscaler/releases/tag/v1.0.0-beta and create a release. Release should contain the Changelog information of all the issues and pull request after the last release.

-  Publish the release in Github 🎉

- For first time deployment use [this](https://github.com/practo/k8s-worker-pod-autoscaler/blob/master/artifacts/deployment-template.yaml).

- For future deployments. Edit the image in deployment with the new `tag`.
```
kubectl edit deployment -n kube-system workerpodautoscaler
```

## Contributing
It would be really helpful to add all the major message queuing service providers. This [interface](https://github.com/practo/k8s-worker-pod-autoscaler/blob/master/pkg/queue/queueing_service.go#L5-L14) implementation needs to be written down to make that possible.

- After making code changes, run the below commands to build and run locally.
```
$ make build
making bin/darwin_amd64/workerpodautoscaler

$ bin/darwin_amd64/workerpodautoscaler run --kube-config /home/user/.kube/config
```

- To add a new dependency use `go mod vendor`
- Dependency management using go modules - https://github.com/liggitt/gomodules/blob/master/README.md
- Get up to speed with go in no time - https://gobyexample.com
- Install go locally - https://golang.org/doc/install
- How to write go code - https://golang.org/doc/code.html

## Thanks

Thanks to kubernetes team for making [crds](https://kubernetes.io/docs/concepts/extend-kubernetes/api-extension/custom-resources/) and [sample controller](https://github.com/kubernetes/sample-controller)

[latest-release]: https://github.com/practo/k8s-worker-pod-autoscaler/releases
[GoDoc]: https://godoc.org/github.com/practo/k8s-worker-pod-autoscaler
[GoDoc Widget]: https://godoc.org/github.com/practo/k8s-worker-pod-autoscaler?status.svg<|MERGE_RESOLUTION|>--- conflicted
+++ resolved
@@ -8,7 +8,11 @@
 
 Scale kubernetes pods based on the Queue length of a queue in a Message Queueing Service. Worker Pod Autoscaler automatically scales the number of pods in a deployment based on observed queue length.
 
-Currently the supported Message Queueing Services are only AWS SQS and Beanstalkd. There is a plan to integrate other commonly used message queing services.
+Currently the supported Message Queueing Services are:
+- AWS SQS
+- Beanstalkd
+
+There is a plan to integrate other commonly used message queing services.
 
 ----
 
@@ -51,7 +55,6 @@
 ## Configuration
 
 ## WPA Resource
-### For SQS
 ```yaml
 apiVersion: k8s.practo.dev/v1alpha1
 kind: WorkerPodAutoScaler
@@ -66,6 +69,7 @@
   secondsToProcessOneJob: 0.03
   maxDisruption: "100%"
 ```
+Beanstalk's queueURI would be like: `beanstalk://beanstalkDNSName:11300/test-tube`
 
 ### Flags documentation:
 - **minReplicas**: minimum number of workers you want to run. (mandatory)
@@ -81,19 +85,6 @@
 ```
 min=2, max=1000, current=500, maxDisruption=125: then the scale down cannot bring down more than 125 pods in a single scale down activity.
 ```
-### For Beanstalk
-```yaml
-apiVersion: k8s.practo.dev/v1alpha1
-kind: WorkerPodAutoScaler
-metadata:
-  name: example-wpa
-spec:
-  minReplicas: 0
-  maxReplicas: 10
-  targetMessagesPerWorker: 2
-  deploymentName: example-deployment
-  queueURI: beanstalk://127.0.0.1:11300/test-tube
-```
 
 ## WPA Controller
 
@@ -108,23 +99,14 @@
   workerpodautoscaler run
 
 Flags:
-<<<<<<< HEAD
-      --aws-regions string            comma separated aws regions of SQS (default "ap-south-1,ap-southeast-1")
-      --beanstalk-poll-interval int   the duration (in seconds) for which the beanstalk receive message call waits for a message to arrive (default 3)
-  -h, --help                          help for run
-      --kube-config string            path of the kube config file, if not specified in cluster config is used
-      --queue-services string         comma separated queue services, the WPA will start with (default "sqs,beanstalkd")
-      --resync-period int             sync period for the worker pod autoscaler (default 20)
-      --sqs-long-poll-interval int    the duration (in seconds) for which the sqs receive message call waits for a message to arrive (default 20)
-      --sqs-short-poll-interval int   the duration (in seconds) after which the next sqs api call is made to fetch the queue length (default 20)
-      --wpa-threads int               wpa threadiness, number of threads to process wpa resources (default 10)
-=======
       --aws-regions string                  comma separated aws regions of SQS (default "ap-south-1,ap-southeast-1")
+      --beanstalk-poll-interval int         the duration (in seconds) for which the beanstalk receive message call waits for a message to arrive (default 3)
   -h, --help                                help for run
       --k8s-api-burst int                   maximum burst for throttle between requests from clients(wpa) to k8s api (default 10)
       --k8s-api-qps float                   qps indicates the maximum QPS to the k8s api from the clients(wpa). (default 5)
       --kube-config string                  path of the kube config file, if not specified in cluster config is used
       --metrics-port string                 specify where to serve the /metrics and /status endpoint. /metrics serve the prometheus metrics for WPA (default ":8787")
+      --queue-services string               comma separated queue services, the WPA will start with (default "sqs,beanstalkd")
       --resync-period int                   sync period for the worker pod autoscaler (default 20)
       --sqs-long-poll-interval int          the duration (in seconds) for which the sqs receive message call waits for a message to arrive (default 20)
       --sqs-short-poll-interval int         the duration (in seconds) after which the next sqs api call is made to fetch the queue length (default 20)
@@ -145,7 +127,6 @@
 ## WPA Metrics
 
 WPA emits the following prometheus metrics at `:8787/metrics`.
->>>>>>> 1cf1e7b6
 ```
 wpa_controller_loop_count_success{workerpodautoscaler="example-wpa", namespace="example-namespace"} 23140
 wpa_controller_loop_duration_seconds{workerpodautoscaler="example-wpa", namespace="example-namespace"} 0.39
